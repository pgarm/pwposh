--- conflicted
+++ resolved
@@ -5,7 +5,6 @@
 ## New-Password
 Generates random password with multiple configuration options. Currently not using CryptoRNG for simplicity and speed.
 
-<<<<<<< HEAD
 ## Publish-Password
 Pushes the generated (or any other) to https://pwpush.com or a privately hosted instance.
 
@@ -15,13 +14,4 @@
 
 ## Unpublish-Password
 Deletes the password from the server using the link in https://pwpush.com/p/asdfghjkrwqwd format.
-Current build of pwpusher returns HTTP/500 on successful `DELETE` operation, the function captures and mentions that in the output.
-=======
-## Push-Password
-Pushes the generated (or any other) to https://pwpush.com or a privately hosted instance.
-
-## To-Do
-- [ ] Pull-Password function to retrieve the password from the server
-- [ ] Kill-Password function to forcibly remove the password from the server (if allowed by deleteable_by_user)
-- [ ] Add $Server/URL validation to make sure it's in proper format and can be reached over port 443/80 based on protocol prefix if supplied or other explicit port
->>>>>>> 27dfa33a
+Current build of pwpusher returns HTTP/500 on successful `DELETE` operation, the function captures and mentions that in the output.